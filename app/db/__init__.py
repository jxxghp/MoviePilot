from typing import Any, Generator, List, Optional, Self, Tuple
<<<<<<< HEAD
from sqlalchemy import NullPool, QueuePool, and_, create_engine, inspect
=======

from sqlalchemy import NullPool, QueuePool, and_, create_engine, inspect, text
>>>>>>> e6105fda
from sqlalchemy.orm import Session, as_declarative, declared_attr, scoped_session, sessionmaker
from app.core.config import settings

# 根据池类型设置 poolclass 和相关参数
pool_class = NullPool if settings.DB_POOL_TYPE == "NullPool" else QueuePool
<<<<<<< HEAD

if settings.DB_TYPE.lower() == "mysql":
    kwargs = {
        # MySQL连接字符串
        "url": f"mysql+pymysql://{settings.DB_USER}:{settings.DB_PASSWORD}@{settings.DB_HOST}:{settings.DB_PORT}/{settings.DB_NAME}",
        "pool_pre_ping": settings.DB_POOL_PRE_PING,
        "echo": settings.DB_ECHO,
        "poolclass": pool_class,
        "pool_recycle": settings.DB_POOL_RECYCLE,
        "connect_args": {
            # MySQL 连接的特定参数
            "charset": "utf8mb4"
        }
    }
if settings.DB_TYPE.lower() == "sqlite":
    kwargs = {
        "url": f"sqlite:///{settings.CONFIG_PATH}/user.db",
        "pool_pre_ping": settings.DB_POOL_PRE_PING,
        "echo": settings.DB_ECHO,
        "poolclass": pool_class,
        "pool_recycle": settings.DB_POOL_RECYCLE,
        "connect_args": {
            # "check_same_thread": False,
            "timeout": settings.DB_TIMEOUT
        }
    }

=======
connect_args = {
    "timeout": settings.DB_TIMEOUT
}
# 启用 WAL 模式时的额外配置
if settings.DB_WAL_ENABLE:
    connect_args["check_same_thread"] = False
kwargs = {
    "url": f"sqlite:///{settings.CONFIG_PATH}/user.db",
    "pool_pre_ping": settings.DB_POOL_PRE_PING,
    "echo": settings.DB_ECHO,
    "poolclass": pool_class,
    "pool_recycle": settings.DB_POOL_RECYCLE,
    "connect_args": connect_args
}
>>>>>>> e6105fda
# 当使用 QueuePool 时，添加 QueuePool 特有的参数
if pool_class == QueuePool:
    kwargs.update({
        "pool_size": settings.DB_POOL_SIZE,
        "pool_timeout": settings.DB_POOL_TIMEOUT,
        "max_overflow": settings.DB_MAX_OVERFLOW
    })

# 创建数据库引擎
Engine = create_engine(**kwargs)
# 根据配置设置日志模式
journal_mode = "WAL" if settings.DB_WAL_ENABLE else "DELETE"
with Engine.connect() as connection:
    current_mode = connection.execute(text(f"PRAGMA journal_mode={journal_mode};")).scalar()
    print(f"Database journal mode set to: {current_mode}")

# 会话工厂
SessionFactory = sessionmaker(bind=Engine)

# 多线程全局使用的数据库会话
ScopedSession = scoped_session(SessionFactory)


def get_db() -> Generator:
    """
    获取数据库会话，用于WEB请求
    :return: Session
    """
    db = None
    try:
        db = SessionFactory()
        yield db
    finally:
        if db:
            db.close()


def perform_checkpoint(mode: str = "PASSIVE"):
    """
    执行 SQLite 的 checkpoint 操作，将 WAL 文件内容写回主数据库
    :param mode: checkpoint 模式，可选值包括 "PASSIVE"、"FULL"、"RESTART"、"TRUNCATE"
                 默认为 "PASSIVE"，即不锁定 WAL 文件的轻量级同步
    """
    if not settings.DB_WAL_ENABLE:
        return
    valid_modes = {"PASSIVE", "FULL", "RESTART", "TRUNCATE"}
    if mode.upper() not in valid_modes:
        raise ValueError(f"Invalid checkpoint mode '{mode}'. Must be one of {valid_modes}")
    try:
        # 使用指定的 checkpoint 模式，确保 WAL 文件数据被正确写回主数据库
        with Engine.connect() as conn:
            conn.execute(text(f"PRAGMA wal_checkpoint({mode.upper()});"))
    except Exception as e:
        print(f"Error during WAL checkpoint: {e}")


def close_database():
    """
    关闭所有数据库连接并清理资源
    """
    try:
        # 释放连接池，SQLite 会自动清空 WAL 文件，这里不单独再调用 checkpoint
        Engine.dispose()
    except Exception as e:
        print(f"Error while disposing database connections: {e}")


def get_args_db(args: tuple, kwargs: dict) -> Optional[Session]:
    """
    从参数中获取数据库Session对象
    """
    db = None
    if args:
        for arg in args:
            if isinstance(arg, Session):
                db = arg
                break
    if kwargs:
        for key, value in kwargs.items():
            if isinstance(value, Session):
                db = value
                break
    return db


def update_args_db(args: tuple, kwargs: dict, db: Session) -> Tuple[tuple, dict]:
    """
    更新参数中的数据库Session对象，关键字传参时更新db的值，否则更新第1或第2个参数
    """
    if kwargs and 'db' in kwargs:
        kwargs['db'] = db
    elif args:
        if args[0] is None:
            args = (db, *args[1:])
        else:
            args = (args[0], db, *args[2:])
    return args, kwargs


def db_update(func):
    """
    数据库更新类操作装饰器，第一个参数必须是数据库会话或存在db参数
    """

    def wrapper(*args, **kwargs):
        # 是否关闭数据库会话
        _close_db = False
        # 从参数中获取数据库会话
        db = get_args_db(args, kwargs)
        if not db:
            # 如果没有获取到数据库会话，创建一个
            db = ScopedSession()
            # 标记需要关闭数据库会话
            _close_db = True
            # 更新参数中的数据库会话
            args, kwargs = update_args_db(args, kwargs, db)
        try:
            # 执行函数
            result = func(*args, **kwargs)
            # 提交事务
            db.commit()
        except Exception as err:
            # 回滚事务
            db.rollback()
            raise err
        finally:
            # 关闭数据库会话
            if _close_db:
                db.close()
        return result

    return wrapper


def db_query(func):
    """
    数据库查询操作装饰器，第一个参数必须是数据库会话或存在db参数
    注意：db.query列表数据时，需要转换为list返回
    """

    def wrapper(*args, **kwargs):
        # 是否关闭数据库会话
        _close_db = False
        # 从参数中获取数据库会话
        db = get_args_db(args, kwargs)
        if not db:
            # 如果没有获取到数据库会话，创建一个
            db = ScopedSession()
            # 标记需要关闭数据库会话
            _close_db = True
            # 更新参数中的数据库会话
            args, kwargs = update_args_db(args, kwargs, db)
        try:
            # 执行函数
            result = func(*args, **kwargs)
        except Exception as err:
            raise err
        finally:
            # 关闭数据库会话
            if _close_db:
                db.close()
        return result

    return wrapper


@as_declarative()
class Base:
    id: Any
    __name__: str

    @db_update
    def create(self, db: Session):
        db.add(self)

    @classmethod
    @db_query
    def get(cls, db: Session, rid: int) -> Self:
        return db.query(cls).filter(cls.id == rid).first()

    @db_update
    def update(self, db: Session, payload: dict):
        payload = {k: v for k, v in payload.items() if v is not None}
        for key, value in payload.items():
            setattr(self, key, value)
        if inspect(self).detached:
            db.add(self)

    @classmethod
    @db_update
    def delete(cls, db: Session, rid):
        db.query(cls).filter(and_(cls.id == rid)).delete()

    @classmethod
    @db_update
    def truncate(cls, db: Session):
        db.query(cls).delete()

    @classmethod
    @db_query
    def list(cls, db: Session) -> List[Self]:
        result = db.query(cls).all()
        return list(result)

    def to_dict(self):
        return {c.name: getattr(self, c.name, None) for c in self.__table__.columns}

    @declared_attr
    def __tablename__(self) -> str:
        return self.__name__.lower()


class DbOper:
    """
    数据库操作基类
    """
    _db: Session = None

    def __init__(self, db: Session = None):
        self._db = db<|MERGE_RESOLUTION|>--- conflicted
+++ resolved
@@ -1,16 +1,10 @@
 from typing import Any, Generator, List, Optional, Self, Tuple
-<<<<<<< HEAD
-from sqlalchemy import NullPool, QueuePool, and_, create_engine, inspect
-=======
-
 from sqlalchemy import NullPool, QueuePool, and_, create_engine, inspect, text
->>>>>>> e6105fda
 from sqlalchemy.orm import Session, as_declarative, declared_attr, scoped_session, sessionmaker
 from app.core.config import settings
 
 # 根据池类型设置 poolclass 和相关参数
 pool_class = NullPool if settings.DB_POOL_TYPE == "NullPool" else QueuePool
-<<<<<<< HEAD
 
 if settings.DB_TYPE.lower() == "mysql":
     kwargs = {
@@ -26,34 +20,20 @@
         }
     }
 if settings.DB_TYPE.lower() == "sqlite":
+    connect_args = {
+      "timeout": settings.DB_TIMEOUT
+    }
+    # 启用 WAL 模式时的额外配置
+    if settings.DB_WAL_ENABLE:
+      connect_args["check_same_thread"] = False
     kwargs = {
-        "url": f"sqlite:///{settings.CONFIG_PATH}/user.db",
-        "pool_pre_ping": settings.DB_POOL_PRE_PING,
-        "echo": settings.DB_ECHO,
-        "poolclass": pool_class,
-        "pool_recycle": settings.DB_POOL_RECYCLE,
-        "connect_args": {
-            # "check_same_thread": False,
-            "timeout": settings.DB_TIMEOUT
-        }
+      "url": f"sqlite:///{settings.CONFIG_PATH}/user.db",
+      "pool_pre_ping": settings.DB_POOL_PRE_PING,
+      "echo": settings.DB_ECHO,
+      "poolclass": pool_class,
+      "pool_recycle": settings.DB_POOL_RECYCLE,
+      "connect_args": connect_args
     }
-
-=======
-connect_args = {
-    "timeout": settings.DB_TIMEOUT
-}
-# 启用 WAL 模式时的额外配置
-if settings.DB_WAL_ENABLE:
-    connect_args["check_same_thread"] = False
-kwargs = {
-    "url": f"sqlite:///{settings.CONFIG_PATH}/user.db",
-    "pool_pre_ping": settings.DB_POOL_PRE_PING,
-    "echo": settings.DB_ECHO,
-    "poolclass": pool_class,
-    "pool_recycle": settings.DB_POOL_RECYCLE,
-    "connect_args": connect_args
-}
->>>>>>> e6105fda
 # 当使用 QueuePool 时，添加 QueuePool 特有的参数
 if pool_class == QueuePool:
     kwargs.update({
