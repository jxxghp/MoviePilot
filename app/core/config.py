import copy
import os
import re
import secrets
import sys
import threading
from pathlib import Path
from typing import Any, Dict, List, Optional, Tuple, Type

from dotenv import set_key
from pydantic import BaseModel, BaseSettings, validator

from app.log import logger
from app.utils.system import SystemUtils
from app.utils.url import UrlUtils


class ConfigModel(BaseModel):
    """
    Pydantic 配置模型，描述所有配置项及其类型和默认值
    """

    class Config:
        extra = "ignore"  # 忽略未定义的配置项

    # 项目名称
    PROJECT_NAME = "MoviePilot"
    # 域名 格式；https://movie-pilot.org
    APP_DOMAIN: str = ""
    # API路径
    API_V1_STR: str = "/api/v1"
    # 前端资源路径
    FRONTEND_PATH: str = "/public"
    # 密钥
    SECRET_KEY: str = secrets.token_urlsafe(32)
    # RESOURCE密钥
    RESOURCE_SECRET_KEY: str = secrets.token_urlsafe(32)
    # 允许的域名
    ALLOWED_HOSTS: list = ["*"]
    # TOKEN过期时间
    ACCESS_TOKEN_EXPIRE_MINUTES: int = 60 * 24 * 8
    # RESOURCE_TOKEN过期时间
    RESOURCE_ACCESS_TOKEN_EXPIRE_SECONDS: int = 60 * 30
    # 时区
    TZ: str = "Asia/Shanghai"
    # API监听地址
    HOST: str = "0.0.0.0"
    # API监听端口
    PORT: int = 3001
    # 前端监听端口
    NGINX_PORT: int = 3000
    # 是否调试模式
    DEBUG: bool = False
    # 是否开发模式
    DEV: bool = False
    # 是否在控制台输出 SQL 语句，默认关闭
    DB_ECHO: bool = False
    # 数据库连接池类型，QueuePool, NullPool
    DB_POOL_TYPE: str = "QueuePool"
    # 是否在获取连接时进行预先 ping 操作，默认关闭
    DB_POOL_PRE_PING: bool = False
    # 数据库连接池的大小，默认 100
    DB_POOL_SIZE: int = 100
    # 数据库连接的回收时间（秒），默认 1800 秒
    DB_POOL_RECYCLE: int = 1800
    # 数据库连接池获取连接的超时时间（秒），默认 60 秒
    DB_POOL_TIMEOUT: int = 60
    # 数据库连接池最大溢出连接数，默认 10
    DB_MAX_OVERFLOW: int = 10
    # SQLite 的 busy_timeout 参数，默认为 60 秒
    DB_TIMEOUT: int = 60
    # 配置文件目录
    CONFIG_DIR: Optional[str] = None
    # 超级管理员
    SUPERUSER: str = "admin"
    # 辅助认证，允许通过外部服务进行认证、单点登录以及自动创建用户
    AUXILIARY_AUTH_ENABLE: bool = False
    # API密钥，需要更换
    API_TOKEN: Optional[str] = None
    # 网络代理 IP:PORT
    PROXY_HOST: Optional[str] = None
    # 登录页面电影海报,tmdb/bing
    WALLPAPER: str = "tmdb"
    # 媒体搜索来源 themoviedb/douban/bangumi，多个用,分隔
    SEARCH_SOURCE: str = "themoviedb,douban,bangumi"
    # 媒体识别来源 themoviedb/douban
    RECOGNIZE_SOURCE: str = "themoviedb"
    # 刮削来源 themoviedb/douban
    SCRAP_SOURCE: str = "themoviedb"
    # 新增已入库媒体是否跟随TMDB信息变化
    SCRAP_FOLLOW_TMDB: bool = True
    # TMDB图片地址
    TMDB_IMAGE_DOMAIN: str = "image.tmdb.org"
    # TMDB API地址
    TMDB_API_DOMAIN: str = "api.themoviedb.org"
    # TMDB API Key
    TMDB_API_KEY: str = "db55323b8d3e4154498498a75642b381"
    # TVDB API Key
    TVDB_API_KEY: str = "6b481081-10aa-440c-99f2-21d17717ee02"
    # Fanart开关
    FANART_ENABLE: bool = True
    # Fanart API Key
    FANART_API_KEY: str = "d2d31f9ecabea050fc7d68aa3146015f"
    # 元数据识别缓存过期时间（小时）
    META_CACHE_EXPIRE: int = 0
    # 电视剧动漫的分类genre_ids
    ANIME_GENREIDS = [16]
    # 用户认证站点
    AUTH_SITE: str = ""
    # 自动检查和更新站点资源包（站点索引、认证等）
    AUTO_UPDATE_RESOURCE: bool = True
    # 是否启用DOH解析域名
    DOH_ENABLE: bool = True
    # 使用 DOH 解析的域名列表
    DOH_DOMAINS: str = "api.themoviedb.org,api.tmdb.org,webservice.fanart.tv,api.github.com,github.com,raw.githubusercontent.com,api.telegram.org"
    # DOH 解析服务器列表
    DOH_RESOLVERS: str = "1.0.0.1,1.1.1.1,9.9.9.9,149.112.112.112"
    # 支持的后缀格式
    RMT_MEDIAEXT: list = ['.mp4', '.mkv', '.ts', '.iso',
                          '.rmvb', '.avi', '.mov', '.mpeg',
                          '.mpg', '.wmv', '.3gp', '.asf',
                          '.m4v', '.flv', '.m2ts', '.strm',
                          '.tp', '.f4v']
    # 支持的字幕文件后缀格式
    RMT_SUBEXT: list = ['.srt', '.ass', '.ssa', '.sup']
    # 支持的音轨文件后缀格式
    RMT_AUDIO_TRACK_EXT: list = ['.mka']
    # 音轨文件后缀格式
    RMT_AUDIOEXT: list = ['.aac', '.ac3', '.amr', '.caf', '.cda', '.dsf',
                          '.dff', '.kar', '.m4a', '.mp1', '.mp2', '.mp3',
                          '.mid', '.mod', '.mka', '.mpc', '.nsf', '.ogg',
                          '.pcm', '.rmi', '.s3m', '.snd', '.spx', '.tak',
                          '.tta', '.vqf', '.wav', '.wma',
                          '.aifc', '.aiff', '.alac', '.adif', '.adts',
                          '.flac', '.midi', '.opus', '.sfalc']
    # 下载器临时文件后缀
    DOWNLOAD_TMPEXT: list = ['.!qB', '.part']
    # 媒体服务器同步间隔（小时）
    MEDIASERVER_SYNC_INTERVAL: int = 6
    # 订阅模式
    SUBSCRIBE_MODE: str = "spider"
    # RSS订阅模式刷新时间间隔（分钟）
    SUBSCRIBE_RSS_INTERVAL: int = 30
    # 订阅数据共享
    SUBSCRIBE_STATISTIC_SHARE: bool = True
    # 订阅搜索开关
    SUBSCRIBE_SEARCH: bool = False
    # 搜索多个名称
    SEARCH_MULTIPLE_NAME: bool = False
    # 站点数据刷新间隔（小时）
    SITEDATA_REFRESH_INTERVAL: int = 6
    # 种子标签
    TORRENT_TAG: str = "MOVIEPILOT"
    # 下载站点字幕
    DOWNLOAD_SUBTITLE: bool = True
    # 交互搜索自动下载用户ID，使用,分割
    AUTO_DOWNLOAD_USER: Optional[str] = None
    # CookieCloud是否启动本地服务
    COOKIECLOUD_ENABLE_LOCAL: Optional[bool] = False
    # CookieCloud服务器地址
    COOKIECLOUD_HOST: str = "https://movie-pilot.org/cookiecloud"
    # CookieCloud用户KEY
    COOKIECLOUD_KEY: Optional[str] = None
    # CookieCloud端对端加密密码
    COOKIECLOUD_PASSWORD: Optional[str] = None
    # CookieCloud同步间隔（分钟）
    COOKIECLOUD_INTERVAL: Optional[int] = 60 * 24
    # CookieCloud同步黑名单，多个域名,分割
    COOKIECLOUD_BLACKLIST: Optional[str] = None
    # CookieCloud对应的浏览器UA
    USER_AGENT = "Mozilla/5.0 (Windows NT 10.0; Win64; x64) AppleWebKit/537.36 (KHTML, like Gecko) Chrome/113.0.0.0 Safari/537.36 Edg/113.0.1774.57"
    # 电影重命名格式
    MOVIE_RENAME_FORMAT: str = "{{title}}{% if year %} ({{year}}){% endif %}" \
                               "/{{title}}{% if year %} ({{year}}){% endif %}{% if part %}-{{part}}{% endif %}{% if videoFormat %} - {{videoFormat}}{% endif %}" \
                               "{{fileExt}}"
    # 电视剧重命名格式
    TV_RENAME_FORMAT: str = "{{title}}{% if year %} ({{year}}){% endif %}" \
                            "/Season {{season}}" \
                            "/{{title}} - {{season_episode}}{% if part %}-{{part}}{% endif %}{% if episode %} - 第 {{episode}} 集{% endif %}" \
                            "{{fileExt}}"
    # OCR服务器地址
    OCR_HOST: str = "https://movie-pilot.org"
    # 服务器地址，对应 https://github.com/jxxghp/MoviePilot-Server 项目
    MP_SERVER_HOST: str = "https://movie-pilot.org"
    # 插件市场仓库地址，多个地址使用,分隔，地址以/结尾
    PLUGIN_MARKET: str = "https://github.com/jxxghp/MoviePilot-Plugins,https://github.com/thsrite/MoviePilot-Plugins,https://github.com/honue/MoviePilot-Plugins,https://github.com/InfinityPacer/MoviePilot-Plugins"
    # 插件安装数据共享
    PLUGIN_STATISTIC_SHARE: bool = True
    # 是否开启插件热加载
    PLUGIN_AUTO_RELOAD: bool = False
    # Github token，提高请求api限流阈值 ghp_****
    GITHUB_TOKEN: Optional[str] = None
    # Github代理服务器，格式：https://mirror.ghproxy.com/
    GITHUB_PROXY: Optional[str] = ''
    # pip镜像站点，格式：https://pypi.tuna.tsinghua.edu.cn/simple
    PIP_PROXY: Optional[str] = ''
    # 指定的仓库Github token，多个仓库使用,分隔，格式：{user1}/{repo1}:ghp_****,{user2}/{repo2}:github_pat_****
    REPO_GITHUB_TOKEN: Optional[str] = None
    # 大内存模式
    BIG_MEMORY_MODE: bool = False
    # 全局图片缓存，将媒体图片缓存到本地
    GLOBAL_IMAGE_CACHE: bool = False
    # 允许的图片缓存域名
    SECURITY_IMAGE_DOMAINS: List[str] = ["image.tmdb.org", "static-mdb.v.geilijiasu.com", "doubanio.com", "lain.bgm.tv",
                                         "raw.githubusercontent.com", "github.com"]
    # 允许的图片文件后缀格式
    SECURITY_IMAGE_SUFFIXES: List[str] = [".jpg", ".jpeg", ".png", ".webp", ".gif", ".svg"]


class Settings(BaseSettings, ConfigModel):
    """
    系统配置类
    """

    class Config:
        case_sensitive = True
        env_file = SystemUtils.get_env_path()
        env_file_encoding = "utf-8"

    def __init__(self, **kwargs):
        super().__init__(**kwargs)
        # 初始化配置目录及子目录
        for path in [self.CONFIG_PATH, self.TEMP_PATH, self.LOG_PATH, self.COOKIE_PATH]:
            if not path.exists():
                path.mkdir(parents=True, exist_ok=True)
        # 如果是二进制程序，确保配置文件存在
        if SystemUtils.is_frozen():
            app_env_path = self.CONFIG_PATH / "app.env"
            if not app_env_path.exists():
                SystemUtils.copy(self.INNER_CONFIG_PATH / "app.env", app_env_path)

    @staticmethod
    def validate_api_token(value: Any, original_value: Any) -> Tuple[Any, bool]:
        """
        校验 API_TOKEN
        """
        if isinstance(value, (list, dict, set)):
            value = copy.deepcopy(value)
        value = value.strip() if isinstance(value, str) else None
        if not value or len(value) < 16:
            new_token = secrets.token_urlsafe(16)
            if not value:
                logger.info(f"'API_TOKEN' 未设置，已随机生成新的【API_TOKEN】{new_token}")
            else:
                logger.warning(f"'API_TOKEN' 长度不足 16 个字符，存在安全隐患，已随机生成新的【API_TOKEN】{new_token}")
            return new_token, True
<<<<<<< HEAD
        return value, True
=======
        return value, str(value) != str(original_value)
>>>>>>> f8631c68

    @staticmethod
    def generic_type_converter(value: Any, original_value: Any, expected_type: Type, default: Any, field_name: str,
                               raise_exception: bool = False) -> Tuple[Any, bool]:
        """
        通用类型转换函数，根据预期类型转换值。如果转换失败，返回默认值
        """
        if isinstance(value, (list, dict, set)):
            value = copy.deepcopy(value)
        # 如果 value 是 None，仍需要检查与 original_value 是否不一致
        if value is None:
            return default, str(value) != str(original_value)

        if isinstance(value, str):
            value = value.strip()

        try:
            if expected_type is bool:
                if isinstance(value, bool):
                    return value, str(value).lower() != str(original_value).lower()
                if isinstance(value, str):
                    value_clean = value.lower()
                    bool_map = {
                        "false": False, "no": False, "0": False, "off": False,
                        "true": True, "yes": True, "1": True, "on": True
                    }
                    if value_clean in bool_map:
                        converted = bool_map[value_clean]
                        return converted, str(converted).lower() != str(original_value).lower()
                elif isinstance(value, (int, float)):
                    converted = bool(value)
                    return converted, str(converted).lower() != str(original_value).lower()
                return default, True
            elif expected_type is int:
                if isinstance(value, int):
                    return value, str(value) != str(original_value)
                if isinstance(value, str):
                    converted = int(value)
                    return converted, str(converted) != str(original_value)
            elif expected_type is float:
                if isinstance(value, float):
                    return value, str(value) != str(original_value)
                if isinstance(value, str):
                    converted = float(value)
                    return converted, str(converted) != str(original_value)
            elif expected_type is str:
                # 清理 value 中所有空白字符的字段
                fields_not_keep_spaces = {"AUTO_DOWNLOAD_USER", "REPO_GITHUB_TOKEN", "PLUGIN_MARKET"}
                if field_name in fields_not_keep_spaces:
                    value = re.sub(r"\s+", "", value)
                return value, str(value) != str(original_value)
            # # 后续考虑支持 list 类型的处理
            # elif expected_type is list:
            #     if isinstance(value, list):
            #         return value, False
            #     if isinstance(value, str):
            #         items = [item.strip() for item in value.split(",") if item.strip()]
            #         return items, items != original_value.split(",")
            # 可根据需要添加更多类型处理
            else:
                return value, str(value) != str(original_value)
        except (ValueError, TypeError) as e:
            if raise_exception:
                raise ValueError(f"配置项 '{field_name}' 的值 '{value}' 无法转换成正确的类型") from e
            logger.error(
                f"配置项 '{field_name}' 的值 '{value}' 无法转换成正确的类型，使用默认值 '{default}'，错误信息: {e}")
            return default, True

    @validator('*', pre=True, always=True)
    def generic_type_validator(cls, value: Any, field):
        """
        通用校验器，尝试将配置值转换为期望的类型
        """
        if field.name == "API_TOKEN":
            converted_value, needs_update = cls.validate_api_token(value, value)
        else:
            converted_value, needs_update = cls.generic_type_converter(value, value, field.type_, field.default,
                                                                       field.name)
        if needs_update:
            cls.update_env_config(field, value, converted_value)
        return converted_value

    @staticmethod
    def update_env_config(field: Any, original_value: Any, converted_value: Any) -> Tuple[bool, str]:
        """
        更新 env 配置
        """
        message = None
        is_converted = original_value is not None and str(original_value) != str(converted_value)
        if is_converted:
            message = f"配置项 '{field.name}' 的值 '{original_value}' 无效，已替换为 '{converted_value}'"
            logger.warning(message)

        if field.name in os.environ:
            if is_converted:
                message = f"配置项 '{field.name}' 已在环境变量中设置，请手动更新以保持一致性"
                logger.warning(message)
                return False, message
        else:
            set_key(SystemUtils.get_env_path(), field.name, str(converted_value) if converted_value is not None else "")
            if is_converted:
                logger.info(f"配置项 '{field.name}' 已自动修正并写入到 'app.env' 文件")
        return True, message

    def update_setting(self, key: str, value: Any) -> Tuple[bool, str]:
        """
        更新单个配置项
        """
        if not hasattr(self, key):
            return False, f"配置项 '{key}' 不存在"

        try:
            field = self.__fields__[key]
            if field.name == "API_TOKEN":
                converted_value, needs_update = self.validate_api_token(value, getattr(self, key))
            else:
                converted_value, needs_update = self.generic_type_converter(value, getattr(self, key), field.type_,
                                                                            field.default, key)
            # 如果没有抛出异常，则统一使用 converted_value 进行更新
            if needs_update or str(value) != str(converted_value):
                setattr(self, key, converted_value)
                return self.update_env_config(field, value, converted_value)
            return True, ""
        except Exception as e:
            return False, str(e)

    def update_settings(self, env: Dict[str, Any]) -> Dict[str, Tuple[bool, str]]:
        """
        更新多个配置项
        """
        results = {}
        for k, v in env.items():
            results[k] = self.update_setting(k, v)
        return results

    @property
    def VERSION_FLAG(self) -> str:
        """
        版本标识，用来区分重大版本，为空则为v1，不允许外部修改
        """
        return "v2"

    @property
    def INNER_CONFIG_PATH(self):
        return self.ROOT_PATH / "config"

    @property
    def CONFIG_PATH(self):
        if self.CONFIG_DIR:
            return Path(self.CONFIG_DIR)
        elif SystemUtils.is_docker():
            return Path("/config")
        elif SystemUtils.is_frozen():
            return Path(sys.executable).parent / "config"
        return self.ROOT_PATH / "config"

    @property
    def TEMP_PATH(self):
        return self.CONFIG_PATH / "temp"

    @property
    def CACHE_PATH(self):
        return self.CONFIG_PATH / "cache"

    @property
    def ROOT_PATH(self):
        return Path(__file__).parents[2]

    @property
    def PLUGIN_DATA_PATH(self):
        return self.CONFIG_PATH / "plugins"

    @property
    def LOG_PATH(self):
        return self.CONFIG_PATH / "logs"

    @property
    def COOKIE_PATH(self):
        return self.CONFIG_PATH / "cookies"

    @property
    def CACHE_CONF(self):
        if isinstance(self.META_CACHE_EXPIRE, int) and self.META_CACHE_EXPIRE > 0:
            META_CACHE_EXPIRE = self.META_CACHE_EXPIRE
        else:
            META_CACHE_EXPIRE = 0
        if self.BIG_MEMORY_MODE:
            return {
                "tmdb": 1024,
                "refresh": 50,
                "torrents": 100,
                "douban": 512,
                "fanart": 512,
                "meta": (META_CACHE_EXPIRE or 168) * 3600
            }
        return {
            "tmdb": 256,
            "refresh": 30,
            "torrents": 50,
            "douban": 256,
            "fanart": 128,
            "meta": (META_CACHE_EXPIRE or 72) * 3600
        }

    @property
    def PROXY(self):
        if self.PROXY_HOST:
            return {
                "http": self.PROXY_HOST,
                "https": self.PROXY_HOST,
            }
        return None

    @property
    def PROXY_SERVER(self):
        if self.PROXY_HOST:
            return {
                "server": self.PROXY_HOST
            }

    @property
    def GITHUB_HEADERS(self):
        """
        Github请求头
        """
        if self.GITHUB_TOKEN:
            return {
                "Authorization": f"Bearer {self.GITHUB_TOKEN}"
            }
        return {}

    def REPO_GITHUB_HEADERS(self, repo: str = None):
        """
        Github指定的仓库请求头
        :param repo: 指定的仓库名称，格式为 "user/repo"。如果为空，或者没有找到指定仓库请求头，则返回默认的请求头信息
        :return: Github请求头
        """
        # 如果没有传入指定的仓库名称，或没有配置指定的仓库Token，则返回默认的请求头信息
        if not repo or not self.REPO_GITHUB_TOKEN:
            return self.GITHUB_HEADERS
        headers = {}
        # 格式：{user1}/{repo1}:ghp_****,{user2}/{repo2}:github_pat_****
        token_pairs = self.REPO_GITHUB_TOKEN.split(",")
        for token_pair in token_pairs:
            try:
                parts = token_pair.split(":")
                if len(parts) != 2:
                    print(f"无效的令牌格式: {token_pair}")
                    continue
                repo_info = parts[0].strip()
                token = parts[1].strip()
                if not repo_info or not token:
                    print(f"无效的令牌或仓库信息: {token_pair}")
                    continue
                headers[repo_info] = {
                    "Authorization": f"Bearer {token}"
                }
            except Exception as e:
                print(f"处理令牌对 '{token_pair}' 时出错: {e}")
        # 如果传入了指定的仓库名称，则返回该仓库的请求头信息，否则返回默认请求头
        return headers.get(repo, self.GITHUB_HEADERS)

    @property
    def VAPID(self):
        return {
            "subject": f"mailto:{self.SUPERUSER}@movie-pilot.org",
            "publicKey": "BH3w49sZA6jXUnE-yt4jO6VKh73lsdsvwoJ6Hx7fmPIDKoqGiUl2GEoZzy-iJfn4SfQQcx7yQdHf9RknwrL_lSM",
            "privateKey": "JTixnYY0vEw97t9uukfO3UWKfHKJdT5kCQDiv3gu894"
        }

    def MP_DOMAIN(self, url: str = None):
        if not self.APP_DOMAIN:
            return None
        return UrlUtils.combine_url(host=self.APP_DOMAIN, path=url)


class GlobalVar(object):
    """
    全局标识
    """
    # 系统停止事件
    STOP_EVENT: threading.Event = threading.Event()
    # webpush订阅
    SUBSCRIPTIONS: List[dict] = []

    def stop_system(self):
        """
        停止系统
        """
        self.STOP_EVENT.set()

    @property
    def is_system_stopped(self):
        """
        是否停止
        """
        return self.STOP_EVENT.is_set()

    def get_subscriptions(self):
        """
        获取webpush订阅
        """
        return self.SUBSCRIPTIONS

    def push_subscription(self, subscription: dict):
        """
        添加webpush订阅
        """
        self.SUBSCRIPTIONS.append(subscription)


# 实例化配置
settings = Settings()

# 全局标识
global_vars = GlobalVar()<|MERGE_RESOLUTION|>--- conflicted
+++ resolved
@@ -244,11 +244,7 @@
             else:
                 logger.warning(f"'API_TOKEN' 长度不足 16 个字符，存在安全隐患，已随机生成新的【API_TOKEN】{new_token}")
             return new_token, True
-<<<<<<< HEAD
         return value, True
-=======
-        return value, str(value) != str(original_value)
->>>>>>> f8631c68
 
     @staticmethod
     def generic_type_converter(value: Any, original_value: Any, expected_type: Type, default: Any, field_name: str,
